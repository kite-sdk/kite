/*
 * Copyright 2013 Cloudera Inc.
 *
 * Licensed under the Apache License, Version 2.0 (the "License");
 * you may not use this file except in compliance with the License.
 * You may obtain a copy of the License at
 *
 *   http://www.apache.org/licenses/LICENSE-2.0
 *
 * Unless required by applicable law or agreed to in writing, software
 * distributed under the License is distributed on an "AS IS" BASIS,
 * WITHOUT WARRANTIES OR CONDITIONS OF ANY KIND, either express or implied.
 * See the License for the specific language governing permissions and
 * limitations under the License.
 */

package org.kitesdk.cli.commands;

import com.google.common.collect.Lists;
import com.google.common.io.Files;
import java.io.BufferedWriter;
import java.io.File;
import java.util.concurrent.Callable;
import org.apache.avro.Schema;
import org.apache.avro.SchemaBuilder;
import org.apache.hadoop.conf.Configuration;
import org.junit.Assert;
import org.junit.Before;
import org.junit.BeforeClass;
import org.junit.Test;
import org.kitesdk.cli.TestUtil;
import org.kitesdk.data.TestHelpers;
import org.slf4j.Logger;
import org.kitesdk.data.DatasetException;
import static org.mockito.Mockito.*;

public class TestCSVSchemaCommand {

  private static String sample = null;
  private static String failedSample = null;
  private static Schema schema = null;
  private Logger console = null;
  private CSVSchemaCommand command;

  @BeforeClass
  public static void buildUserSchema() throws Exception {
    sample = "target/users.csv";
    failedSample = "target/users_failed.csv";
    BufferedWriter writer = Files.newWriter(
        new File(sample), CSVSchemaCommand.SCHEMA_CHARSET);
    writer.append("id, username, email\n");
    writer.append("1, test, test@example.com\n");
    writer.close();
    
    writer = Files.newWriter(
            new File(failedSample), CSVSchemaCommand.SCHEMA_CHARSET);
    writer.append("id, user name, email\n");
    writer.append("1, test, test@example.com\n");
    writer.close();
    

    writer = Files.newWriter(
            new File(failedSample), CSVSchemaCommand.SCHEMA_CHARSET);
    writer.append("id, user name, email\n");
    writer.append("1, test, test@example.com\n");
    writer.close();


    schema = SchemaBuilder.record("User").fields()
        .optionalLong("id")
        .optionalString("username")
        .optionalString("email")
        .endRecord();
  }

  @Before
  public void setup() throws Exception {
    this.console = mock(Logger.class);
    this.command = new CSVSchemaCommand(console);
    command.setConf(new Configuration());
  }

  @Test
  public void testSchemaStdout() throws Exception {
    command.samplePaths = Lists.newArrayList("target/users.csv");
    command.recordName = "User";
    int rc = command.run();
    Assert.assertEquals("Should return success code", 0, rc);
    verify(console).info(argThat(TestUtil.matchesSchema(schema)));
    verifyNoMoreInteractions(console);
  }

  @Test
  public void testSchemaToFile() throws Exception {
    command.samplePaths = Lists.newArrayList("target/users.csv");
    command.recordName = "User";
    command.outputPath = "target/user.avsc";
    int rc = command.run();
    Assert.assertEquals("Should return success code", 0, rc);
    String fileContent = Files.toString(
        new File("target/user.avsc"), BaseCommand.UTF8);
    Assert.assertTrue("File should contain pretty printed schema",
        TestUtil.matchesSchema(schema).matches(fileContent));
    verifyNoMoreInteractions(console);
  }

  @Test
  public void testMultipleSamplesFail() throws Exception {
    command.samplePaths = Lists.newArrayList(sample, "target/sample2.csv");
    TestHelpers.assertThrows("Should reject saving multiple schemas in a file",
        IllegalArgumentException.class, new Callable<Void>() {
          @Override
          public Void call() throws Exception {
            command.run();
            return null;
          }
        }
    );
    verifyNoMoreInteractions(console);
  }

  @Test
  public void testMinimize() throws Exception {
    command.samplePaths = Lists.newArrayList("target/users.csv");
    command.recordName = "User";
    command.minimize = true;
    int rc = command.run();
    Assert.assertEquals("Should return success code", 0, rc);
    verify(console).info(argThat(TestUtil.matchesMinimizedSchema(schema)));
    verifyNoMoreInteractions(console);
  }

  @Test
  public void testMissingSamplePath() {
    TestHelpers.assertThrows("Should complain when no sample csv is given",
        IllegalArgumentException.class, new Callable<Void>() {
          @Override
          public Void call() throws Exception {
            command.run();
            return null;
          }
        });
    verifyZeroInteractions(console);
  }

  @Test
  public void testInvalidCSVHeaderFail() throws Exception {
<<<<<<< HEAD
	  command.samplePaths = Lists.newArrayList("target/users_failed.csv");
	  TestHelpers.assertThrows("Should fail when csv header doesn't follow alphanumeric standards",
		  DatasetException.class, new Callable<Void>() {
		    @Override
		    public Void call() throws Exception {
		       command.run();
		       return null;
		    }
		  });
	 verifyZeroInteractions(console);	  
=======
          command.samplePaths = Lists.newArrayList("target/users_failed.csv");
          TestHelpers.assertThrows("Should fail when csv header doesn't follow alphanumeric standards",
                  RuntimeException.class, new Callable<Void>() {
                    @Override
                    public Void call() throws Exception {
                       command.run();
                       return null;
                    }
                  });
         verifyZeroInteractions(console);
>>>>>>> d282e1b9
  }
}<|MERGE_RESOLUTION|>--- conflicted
+++ resolved
@@ -145,7 +145,6 @@
 
   @Test
   public void testInvalidCSVHeaderFail() throws Exception {
-<<<<<<< HEAD
 	  command.samplePaths = Lists.newArrayList("target/users_failed.csv");
 	  TestHelpers.assertThrows("Should fail when csv header doesn't follow alphanumeric standards",
 		  DatasetException.class, new Callable<Void>() {
@@ -156,17 +155,5 @@
 		    }
 		  });
 	 verifyZeroInteractions(console);	  
-=======
-          command.samplePaths = Lists.newArrayList("target/users_failed.csv");
-          TestHelpers.assertThrows("Should fail when csv header doesn't follow alphanumeric standards",
-                  RuntimeException.class, new Callable<Void>() {
-                    @Override
-                    public Void call() throws Exception {
-                       command.run();
-                       return null;
-                    }
-                  });
-         verifyZeroInteractions(console);
->>>>>>> d282e1b9
   }
 }