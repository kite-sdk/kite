/*
 * Copyright 2013 Cloudera Inc.
 *
 * Licensed under the Apache License, Version 2.0 (the "License");
 * you may not use this file except in compliance with the License.
 * You may obtain a copy of the License at
 *
 *   http://www.apache.org/licenses/LICENSE-2.0
 *
 * Unless required by applicable law or agreed to in writing, software
 * distributed under the License is distributed on an "AS IS" BASIS,
 * WITHOUT WARRANTIES OR CONDITIONS OF ANY KIND, either express or implied.
 * See the License for the specific language governing permissions and
 * limitations under the License.
 */

package org.kitesdk.data.spi.filesystem;

import au.com.bytecode.opencsv.CSVReader;
import au.com.bytecode.opencsv.CSVWriter;
import com.google.common.base.Preconditions;
import com.google.common.collect.Lists;
import java.io.IOException;
import java.io.InputStream;
import java.io.InputStreamReader;
import java.io.OutputStream;
import java.io.OutputStreamWriter;
import java.nio.charset.Charset;
import java.util.List;
import java.util.regex.Pattern;
import org.apache.avro.Schema;
import org.kitesdk.data.DatasetException;
import org.kitesdk.data.spi.Compatibility;

public class CSVUtil {

  public static CSVReader newReader(InputStream incoming, CSVProperties props) {
    return new CSVReader(
        new InputStreamReader(incoming, Charset.forName(props.charset)),
        props.delimiter.charAt(0), props.quote.charAt(0),
        props.escape.charAt(0), props.linesToSkip,
        false /* strict quotes off: don't ignore unquoted strings */,
        true /* ignore leading white-space */ );
  }

  public static CSVWriter newWriter(OutputStream outgoing, CSVProperties props) {
    return new CSVWriter(new OutputStreamWriter(
        outgoing, Charset.forName(props.charset)),
        props.delimiter.charAt(0), props.quote.charAt(0),
        props.escape.charAt(0));
  }

  private static final Pattern LONG = Pattern.compile("\\d+");
  private static final Pattern DOUBLE = Pattern.compile("\\d*\\.\\d*[dD]?");
  private static final Pattern FLOAT = Pattern.compile("\\d*\\.\\d*[fF]?");
  private static final int DEFAULT_INFER_LINES = 25;

  public static Schema inferNullableSchema(String name, InputStream incoming,
                                   CSVProperties props)
      throws IOException {
    return inferSchemaInternal(name, incoming, props, true);
  }

  public static Schema inferSchema(String name, InputStream incoming,
                                           CSVProperties props)
      throws IOException {
    return inferSchemaInternal(name, incoming, props, false);
  }

  private static Schema inferSchemaInternal(String name, InputStream incoming,
                                   CSVProperties props, boolean makeNullable)
      throws IOException {
    CSVReader reader = newReader(incoming, props);

    String[] header;
    String[] line;
    if (props.useHeader) {
      // read the header and then the first line
      header = reader.readNext();
      checkHeader(header);
      line = reader.readNext();
      Preconditions.checkNotNull(line, "No content to infer schema");

    } else {
      // use the first line to create a header
      line = reader.readNext();
      Preconditions.checkNotNull(line, "No content to infer schema");
      header = new String[line.length];
      for (int i = 0; i < line.length; i += 1) {
        header[i] = "field_" + String.valueOf(i);
      }
    }

    Schema.Type[] types = new Schema.Type[header.length];
    String[] values = new String[header.length];
    boolean[] nullable = new boolean[header.length];

    for (int processed = 0; processed < DEFAULT_INFER_LINES; processed += 1) {
      for (int i = 0; i < header.length; i += 1) {
        if (types[i] == null) {
          types[i] = inferFieldType(line[i]);
          if (types[i] == null) {
            nullable[i] = true;
          } else {
            // keep track of the value used
            values[i] = line[i];
          }
        } else if (line[i] == null || line[i].isEmpty()) {
          nullable[i] = true;
        }
      }
      line = reader.readNext();
      if (line == null) {
        break;
      }
    }

    // types may be missing, but fieldSchema will return a nullable string
    List<Schema.Field> fields = Lists.newArrayList();
    for (int i = 0; i < header.length; i += 1) {
      if (header[i] == null) {
        throw new DatasetException("Bad header for field " + i + ": null");
      } else if (header[i].trim().isEmpty()) {
        throw new DatasetException(
            "Bad header for field " + i + ": \"" + header[i] + "\"");
<<<<<<< HEAD
      } else if(!Compatibility.isAvroCompatibleName(header[i].trim())) {
    	  throw new DatasetException(
    			"Bad header for field, should start with a character "
    			+ "or _ and can contain only alphanumerics and _" 
    			+ i + ": \"" + header[i] + "\"");    	  
=======
      } else if(!header[i].trim().matches("^[A-Za-z_][A-Za-z\\d_]*$")) {
          throw new RuntimeException(
              "Bad header for field, should start with a character " +
              "or _ and can contain only alphanumerics and _ " +
              i + ": \"" + header[i] + "\"");
>>>>>>> d282e1b9
      }
      fields.add(new Schema.Field(
          header[i].trim(), schema(types[i], makeNullable || nullable[i]),
          "Type inferred from '" + String.valueOf(values[i]) + "'", null));
    }

    Schema record = Schema.createRecord(
        name, "Schema generated by Kite", null, false);
    record.setFields(fields);
    return record;
  }

  /**
   * Create a {@link Schema} for the given type. If the type is null,
   * the schema will be a nullable String. If isNullable is true, the returned
   * schema will be nullable.
   *
   * @param type a {@link Schema.Type} compatible with {@code Schema.create}
   * @param makeNullable If {@code true}, the return type will be nullable
   * @return a {@code Schema} for the given {@code Schema.Type}
   * @see Schema#create(org.apache.avro.Schema.Type)
   */
  private static Schema schema(Schema.Type type, boolean makeNullable) {
    Schema schema = Schema.create(type == null ? Schema.Type.STRING : type);
    if (makeNullable || type == null) {
      schema = Schema.createUnion(Lists.newArrayList(
          Schema.create(Schema.Type.NULL), schema));
    }
    return schema;
  }

  private static Schema.Type inferFieldType(String example) {
    if (example == null || example.isEmpty()) {
      return null; // not enough information
    } else if (LONG.matcher(example).matches()) {
      return Schema.Type.LONG;
    } else if (DOUBLE.matcher(example).matches()) {
      return Schema.Type.DOUBLE;
    } else if (FLOAT.matcher(example).matches()) {
      return Schema.Type.FLOAT;
    }
    return Schema.Type.STRING;
  }

  private static void checkHeader(String[] header) {
    Preconditions.checkNotNull(header, "No header content");
    for (int i = 0; i < header.length; i += 1) {
      if (header[i] == null) {
        throw new RuntimeException("Bad header for field " + i + ": null");
      } else if (header[i].trim().isEmpty()) {
        throw new RuntimeException(
            "Bad header for field " + i + ": \"" + header[i] + "\"");
      }
    }
  }
}<|MERGE_RESOLUTION|>--- conflicted
+++ resolved
@@ -122,20 +122,12 @@
         throw new DatasetException("Bad header for field " + i + ": null");
       } else if (header[i].trim().isEmpty()) {
         throw new DatasetException(
-            "Bad header for field " + i + ": \"" + header[i] + "\"");
-<<<<<<< HEAD
+            "Bad header for field " + i + ": \"" + header[i] + "\"");      
       } else if(!Compatibility.isAvroCompatibleName(header[i].trim())) {
     	  throw new DatasetException(
     			"Bad header for field, should start with a character "
     			+ "or _ and can contain only alphanumerics and _" 
     			+ i + ": \"" + header[i] + "\"");    	  
-=======
-      } else if(!header[i].trim().matches("^[A-Za-z_][A-Za-z\\d_]*$")) {
-          throw new RuntimeException(
-              "Bad header for field, should start with a character " +
-              "or _ and can contain only alphanumerics and _ " +
-              i + ": \"" + header[i] + "\"");
->>>>>>> d282e1b9
       }
       fields.add(new Schema.Field(
           header[i].trim(), schema(types[i], makeNullable || nullable[i]),
