<?xml version="1.0" encoding="UTF-8"?>
<!--
~ Copyright 2014 Cloudera Inc.
~
~ Licensed under the Apache License, Version 2.0 (the "License");
~ you may not use this file except in compliance with the License.
~ You may obtain a copy of the License at
~
~ http://www.apache.org/licenses/LICENSE-2.0
~
~ Unless required by applicable law or agreed to in writing, software
~ distributed under the License is distributed on an "AS IS" BASIS,
~ WITHOUT WARRANTIES OR CONDITIONS OF ANY KIND, either express or implied.
~ See the License for the specific language governing permissions and
~ limitations under the License.
-->
<project xmlns="http://maven.apache.org/POM/4.0.0" xmlns:xsi="http://www.w3.org/2001/XMLSchema-instance" xsi:schemaLocation="http://maven.apache.org/POM/4.0.0 http://maven.apache.org/xsd/maven-4.0.0.xsd">

  <modelVersion>4.0.0</modelVersion>
  <groupId>org.kitesdk</groupId>
  <artifactId>kite-app-parent-cdh5</artifactId>
  <version>1.1.1-SNAPSHOT</version>
  <packaging>pom</packaging>

  <name>Kite Application POM for CDH5</name>
  <description>
    This POM can be used as a parent POM to manage Kite and Hadoop dependencies for CDH5.
  </description>
  <url>http://kitesdk.org/</url>

  <licenses>
    <license>
      <name>The Apache Software License, Version 2.0</name>
      <url>http://www.apache.org/licenses/LICENSE-2.0.txt</url>
    </license>
  </licenses>

  <developers>
    <developer>
      <id>tomwhite</id>
      <name>Tom White</name>
      <organization>Cloudera</organization>
    </developer>
    <developer>
      <id>esammer</id>
      <name>Eric Sammer</name>
      <organization>Cloudera</organization>
    </developer>
    <developer>
      <id>whoschek</id>
      <name>Wolfgang Hoschek</name>
      <organization>Cloudera</organization>
    </developer>
    <developer>
      <id>awarrington</id>
      <name>Adam Warrington</name>
      <organization>Cloudera</organization>
    </developer>
  </developers>

  <scm>
    <connection>scm:git:git://github.com/kite-sdk/kite.git</connection>
    <url>https://github.com/kite-sdk/kite</url>
    <developerConnection>scm:git:git@github.com:kite-sdk/kite.git
    </developerConnection>
    <tag>HEAD</tag>
  </scm>

  <properties>
    <!-- Scala versions -->
    <scala.base.version>2.10</scala.base.version>
    <scala.version>2.10.5</scala.version>
    <scalatest.version>2.2.4</scalatest.version>

    <!-- dependency version properties -->
<<<<<<< HEAD
    <kite.version>1.0.1-SNAPSHOT</kite.version>
=======
    <kite.version>1.1.1-SNAPSHOT</kite.version>
>>>>>>> 5399f0dc
    <kite.avro.version>1.7.6-cdh5.4.2</kite.avro.version>
    <kite.crunch.version>0.11.0-cdh5.4.2</kite.crunch.version>
    <kite.findbugs.version>2.0.1</kite.findbugs.version>
    <kite.hive.version>1.1.0-cdh5.4.2</kite.hive.version>
<<<<<<< HEAD
    <kite.oozie.version>4.0.0-cdh5.4.2</kite.oozie.version>
=======
    <kite.oozie.version>4.1.0-cdh5.4.2</kite.oozie.version>
>>>>>>> 5399f0dc
    <kite.spark.version>1.3.0-cdh5.4.2</kite.spark.version>
    <kite.parquet.version>1.5.0-cdh5.4.2</kite.parquet.version>

    <!-- other properties to help apps -->
    <hadoop.guava.version>11.0.2</hadoop.guava.version>
    <hadoop.log4j.version>1.2.16</hadoop.log4j.version>
    <hadoop.slf4j.version>1.6.1</hadoop.slf4j.version>
  </properties>

  <repositories>
    <repository>
      <id>com.cloudera.releases</id>
      <url>https://repository.cloudera.com/artifactory/cloudera-repos/</url>
      <name>Cloudera Repositories</name>
      <releases>
        <enabled>true</enabled>
      </releases>
      <snapshots>
        <enabled>false</enabled>
      </snapshots>
    </repository>
    <repository>
      <id>maven-twttr</id>
      <name>Twitter Public Maven Repo</name>
      <url>http://maven.twttr.com</url>
      <snapshots>
        <enabled>false</enabled>
      </snapshots>
    </repository>
  </repositories>

  <pluginRepositories>
    <pluginRepository>
      <id>com.cloudera.plugin.releases</id>
      <url>https://repository.cloudera.com/artifactory/cloudera-repos</url>
      <name>Cloudera Repositories</name>
      <snapshots>
        <enabled>false</enabled>
      </snapshots>
    </pluginRepository>
  </pluginRepositories>

  <build>
    <pluginManagement>
      <!-- Inherited plugins -->
      <plugins>
        <plugin>
          <groupId>org.kitesdk</groupId>
          <artifactId>kite-maven-plugin</artifactId>
          <version>${kite.version}</version>
          <dependencies>
            <dependency>
              <groupId>org.kitesdk</groupId>
              <artifactId>kite-hadoop-cdh5-dependencies</artifactId>
              <version>${kite.version}</version>
              <type>pom</type>
            </dependency>
            <dependency>
              <groupId>org.kitesdk</groupId>
              <artifactId>kite-hbase-cdh5-dependencies</artifactId>
              <version>${kite.version}</version>
              <type>pom</type>
            </dependency>
            <dependency>
              <groupId>org.apache.hive</groupId>
              <artifactId>hive-exec</artifactId>
              <version>${kite.hive.version}</version>
            </dependency>
            <dependency>
              <groupId>org.apache.oozie</groupId>
              <artifactId>oozie-client</artifactId>
              <version>${kite.oozie.version}</version>
              <exclusions>
                <exclusion>
                  <groupId>org.slf4j</groupId>
                  <artifactId>slf4j-simple</artifactId>
                </exclusion>
              </exclusions>
            </dependency>
          </dependencies>
        </plugin>

        <plugin>
          <groupId>org.apache.avro</groupId>
          <artifactId>avro-maven-plugin</artifactId>
          <version>${kite.avro.version}</version>
          <configuration>
            <stringType>String</stringType>
            <createSetters>false</createSetters>
            <fieldVisibility>private</fieldVisibility>
          </configuration>
          <executions>
            <execution>
              <phase>generate-sources</phase>
              <goals>
                <goal>schema</goal>
              </goals>
            </execution>
          </executions>
        </plugin>
      </plugins>
    </pluginManagement>

    <plugins>
      <plugin>
        <groupId>org.apache.rat</groupId>
        <artifactId>apache-rat-plugin</artifactId>
        <version>0.9</version>
        <!-- ensure this project is checked, but don't include for children -->
        <inherited>false</inherited>
      </plugin>
      <plugin>
        <groupId>org.apache.maven.plugins</groupId>
        <artifactId>maven-site-plugin</artifactId>
        <version>3.3</version>
        <!-- ensure this project is checked, but don't include for children -->
        <inherited>false</inherited>
        <configuration>
          <skip>true</skip>
          <skipDeploy>true</skipDeploy>
        </configuration>
      </plugin>
    </plugins>
  </build>

  <dependencies>

    <!-- Kite dependencies -->

    <dependency>
      <groupId>org.kitesdk</groupId>
      <artifactId>kite-data-core</artifactId>
      <version>${kite.version}</version>
    </dependency>

    <dependency>
      <groupId>org.kitesdk</groupId>
      <artifactId>kite-data-hive</artifactId>
      <version>${kite.version}</version>
      <exclusions>
        <!-- cdh bundles parquet in Hive -->
        <exclusion>
          <artifactId>parquet-hive-bundle</artifactId>
          <groupId>com.twitter</groupId>
        </exclusion>
      </exclusions>
    </dependency>

    <dependency>
      <groupId>org.kitesdk</groupId>
      <artifactId>kite-data-hbase</artifactId>
      <version>${kite.version}</version>
    </dependency>

    <dependency>
      <groupId>org.kitesdk</groupId>
      <artifactId>kite-data-mapreduce</artifactId>
      <version>${kite.version}</version>
    </dependency>

    <dependency>
      <groupId>org.kitesdk</groupId>
      <artifactId>kite-data-crunch</artifactId>
      <version>${kite.version}</version>
    </dependency>

    <dependency>
      <groupId>org.kitesdk</groupId>
      <artifactId>kite-hadoop-compatibility</artifactId>
      <version>${kite.version}</version>
    </dependency>

    <!-- Recommended dependencies -->

    <dependency>
      <groupId>org.apache.avro</groupId>
      <artifactId>avro</artifactId>
      <version>${kite.avro.version}</version>
    </dependency>

    <dependency>
      <!-- not usually provided -->
      <groupId>org.apache.crunch</groupId>
      <artifactId>crunch-core</artifactId>
      <version>${kite.crunch.version}</version>
      <scope>compile</scope>
      <exclusions>
        <exclusion>
          <!-- Avro is provided
               This is excluded because this pulls in the hadoop1 version
               because the crunch pom selects the dependency using a profile
               -->
          <groupId>org.apache.avro</groupId>
          <artifactId>avro-mapred</artifactId>
        </exclusion>
        <exclusion>
          <!-- kite doesn't use trevni -->
          <groupId>org.apache.avro</groupId>
          <artifactId>trevni-avro</artifactId>
        </exclusion>
        <exclusion>
          <!-- kite doesn't use trevni -->
          <groupId>org.apache.avro</groupId>
          <artifactId>trevni-core</artifactId>
        </exclusion>
      </exclusions>
    </dependency>

    <dependency>
      <!-- avoid warnings by bundling annotations, see CDK-191 -->
      <groupId>com.google.code.findbugs</groupId>
      <artifactId>jsr305</artifactId>
      <version>${kite.findbugs.version}</version>
      <scope>compile</scope>
    </dependency>

    <dependency>
      <!-- avoid warnings by bundling annotations, see CDK-191 -->
      <groupId>com.google.code.findbugs</groupId>
      <artifactId>annotations</artifactId>
      <version>${kite.findbugs.version}</version>
      <scope>compile</scope>
    </dependency>

    <!-- Hadoop-provided dependencies
         These are required by Kite, but on Hadoop clusters.
         Kite works with most versions via kite-hadoop-compatibility
         -->

    <dependency>
      <groupId>org.kitesdk</groupId>
      <artifactId>kite-hadoop-cdh5-dependencies</artifactId>
      <version>${kite.version}</version>
      <type>pom</type>
      <scope>provided</scope>
      <optional>true</optional>
      <exclusions>
        <!-- Exclusions needed by Spark -->
        <exclusion>
          <artifactId>asm</artifactId>
          <groupId>asm</groupId>
        </exclusion>
        <exclusion>
          <artifactId>servlet-api</artifactId>
          <groupId>org.mortbay.jetty</groupId>
        </exclusion>
        <exclusion>
          <artifactId>servlet-api-2.5</artifactId>
          <groupId>org.mortbay.jetty</groupId>
        </exclusion>
      </exclusions>
    </dependency>

    <dependency>
      <groupId>org.kitesdk</groupId>
      <artifactId>kite-hbase-cdh5-dependencies</artifactId>
      <version>${kite.version}</version>
      <type>pom</type>
      <scope>provided</scope>
      <optional>true</optional>
      <exclusions>
        <!-- Exclusions needed by Spark -->
        <exclusion>
          <artifactId>netty</artifactId>
          <groupId>org.jboss.netty</groupId>
        </exclusion>
        <exclusion>
          <artifactId>servlet-api-2.5</artifactId>
          <groupId>org.mortbay.jetty</groupId>
        </exclusion>
        <!-- Exclusions needed by Tomcat -->
        <exclusion>
          <artifactId>jsp-api</artifactId>
          <groupId>javax.servlet.jsp</groupId>
        </exclusion>
      </exclusions>
    </dependency>

    <dependency>
      <groupId>org.apache.hive</groupId>
      <artifactId>hive-exec</artifactId>
      <version>${kite.hive.version}</version>
      <scope>provided</scope>
      <optional>true</optional>
      <exclusions>
        <!-- asm from Hive conflicts with Spark -->
        <exclusion>
          <artifactId>asm</artifactId>
          <groupId>asm</groupId>
        </exclusion>
      </exclusions>
    </dependency>

    <dependency>
      <groupId>org.apache.hive</groupId>
      <artifactId>hive-serde</artifactId>
      <version>${kite.hive.version}</version>
      <scope>provided</scope>
      <optional>true</optional>
    </dependency>

    <dependency>
      <groupId>org.apache.spark</groupId>
      <artifactId>spark-core_2.10</artifactId>
      <scope>provided</scope>
      <optional>true</optional>
      <exclusions>
        <!-- Exclude Spark's Hadoop dependencies -->
        <exclusion>
          <artifactId>hadoop-annotations</artifactId>
          <groupId>org.apache.hadoop</groupId>
        </exclusion>
        <exclusion>
          <artifactId>hadoop-auth</artifactId>
          <groupId>org.apache.hadoop</groupId>
        </exclusion>
        <exclusion>
          <artifactId>hadoop-client</artifactId>
          <groupId>org.apache.hadoop</groupId>
        </exclusion>
        <!-- Exclude conflicting servlet-api -->
        <exclusion>
          <artifactId>servlet-api</artifactId>
          <groupId>javax.servlet</groupId>
        </exclusion>
      </exclusions>
    </dependency>
    <dependency>
      <groupId>org.apache.spark</groupId>
      <artifactId>spark-sql_${scala.base.version}</artifactId>
      <scope>provided</scope>
      <optional>true</optional>
      <exclusions>
        <!-- Exclude Spark's Hadoop dependencies -->
        <exclusion>
          <artifactId>hadoop-annotations</artifactId>
          <groupId>org.apache.hadoop</groupId>
        </exclusion>
        <exclusion>
          <artifactId>hadoop-auth</artifactId>
          <groupId>org.apache.hadoop</groupId>
        </exclusion>
        <exclusion>
          <artifactId>hadoop-client</artifactId>
          <groupId>org.apache.hadoop</groupId>
        </exclusion>
        <!-- Exclude conflicting servlet-api -->
        <exclusion>
          <artifactId>servlet-api</artifactId>
          <groupId>javax.servlet</groupId>
        </exclusion>
      </exclusions>
    </dependency>

  </dependencies>

  <dependencyManagement>
    <dependencies>
      <dependency>
        <groupId>org.apache.spark</groupId>
        <artifactId>spark-core_${scala.base.version}</artifactId>
        <version>${kite.spark.version}</version>
        <scope>provided</scope>
        <optional>true</optional>
        <exclusions>
          <!-- Exclude Spark's Hadoop dependencies -->
          <exclusion>
            <artifactId>hadoop-annotations</artifactId>
            <groupId>org.apache.hadoop</groupId>
          </exclusion>
          <exclusion>
            <artifactId>hadoop-auth</artifactId>
            <groupId>org.apache.hadoop</groupId>
          </exclusion>
          <exclusion>
            <artifactId>hadoop-client</artifactId>
            <groupId>org.apache.hadoop</groupId>
          </exclusion>
          <!-- Exclude conflicting servlet-api -->
          <exclusion>
            <artifactId>servlet-api</artifactId>
            <groupId>javax.servlet</groupId>
          </exclusion>
        </exclusions>
      </dependency>
      <dependency>
        <groupId>org.apache.spark</groupId>
        <artifactId>spark-sql_${scala.base.version}</artifactId>
        <version>${kite.spark.version}</version>
        <scope>provided</scope>
        <optional>true</optional>
        <exclusions>
          <!-- Exclude Spark's Hadoop dependencies -->
          <exclusion>
            <artifactId>hadoop-annotations</artifactId>
            <groupId>org.apache.hadoop</groupId>
          </exclusion>
          <exclusion>
            <artifactId>hadoop-auth</artifactId>
            <groupId>org.apache.hadoop</groupId>
          </exclusion>
          <exclusion>
            <artifactId>hadoop-client</artifactId>
            <groupId>org.apache.hadoop</groupId>
          </exclusion>
          <!-- Exclude conflicting servlet-api -->
          <exclusion>
            <artifactId>servlet-api</artifactId>
            <groupId>javax.servlet</groupId>
          </exclusion>
        </exclusions>
      </dependency>


      <!-- manage parquet dependency versions !-->
      <dependency>
        <groupId>com.twitter</groupId>
        <artifactId>parquet-avro</artifactId>
        <version>${kite.parquet.version}</version>
      </dependency>
      <dependency>
        <groupId>com.twitter</groupId>
        <artifactId>parquet-hadoop-bundle</artifactId>
        <version>${kite.parquet.version}</version>
      </dependency>
    </dependencies>
  </dependencyManagement>

  <profiles>
    <profile>
      <id>release</id>
      <build>
        <plugins>
          <plugin>
            <groupId>org.apache.maven.plugins</groupId>
            <artifactId>maven-gpg-plugin</artifactId>
            <version>1.5</version>
            <executions>
              <execution>
                <id>sign-artifacts</id>
                <phase>verify</phase>
                <goals>
                  <goal>sign</goal>
                </goals>
              </execution>
            </executions>
          </plugin>
          <plugin>
            <groupId>org.sonatype.plugins</groupId>
            <artifactId>nexus-staging-maven-plugin</artifactId>
            <version>1.6.2</version>
            <extensions>true</extensions>
            <configuration>
              <serverId>ossrh</serverId>
              <nexusUrl>https://oss.sonatype.org/</nexusUrl>
              <autoReleaseAfterClose>false</autoReleaseAfterClose>
            </configuration>
          </plugin>
        </plugins>
      </build>
      <distributionManagement>
        <snapshotRepository>
          <id>ossrh</id>
          <url>https://oss.sonatype.org/content/repositories/snapshots</url>
        </snapshotRepository>
        <repository>
          <id>ossrh</id>
          <url>https://oss.sonatype.org/service/local/staging/deploy/maven2/</url>
        </repository>
      </distributionManagement>
    </profile>
  </profiles>

</project><|MERGE_RESOLUTION|>--- conflicted
+++ resolved
@@ -73,20 +73,12 @@
     <scalatest.version>2.2.4</scalatest.version>
 
     <!-- dependency version properties -->
-<<<<<<< HEAD
-    <kite.version>1.0.1-SNAPSHOT</kite.version>
-=======
     <kite.version>1.1.1-SNAPSHOT</kite.version>
->>>>>>> 5399f0dc
     <kite.avro.version>1.7.6-cdh5.4.2</kite.avro.version>
     <kite.crunch.version>0.11.0-cdh5.4.2</kite.crunch.version>
     <kite.findbugs.version>2.0.1</kite.findbugs.version>
     <kite.hive.version>1.1.0-cdh5.4.2</kite.hive.version>
-<<<<<<< HEAD
-    <kite.oozie.version>4.0.0-cdh5.4.2</kite.oozie.version>
-=======
     <kite.oozie.version>4.1.0-cdh5.4.2</kite.oozie.version>
->>>>>>> 5399f0dc
     <kite.spark.version>1.3.0-cdh5.4.2</kite.spark.version>
     <kite.parquet.version>1.5.0-cdh5.4.2</kite.parquet.version>
 
