--- conflicted
+++ resolved
@@ -166,11 +166,7 @@
     <vers.mockito>1.9.5</vers.mockito>
     <vers.mojo-executor>1.5</vers.mojo-executor>
     <vers.oozie>3.3.2-cdh${cdh.version}</vers.oozie> <!-- OOZIE-1790 -->
-<<<<<<< HEAD
-    <vers.parquet>1.5.0</vers.parquet>
-=======
     <vers.parquet>1.6.0</vers.parquet>
->>>>>>> d540ead0
     <vers.plexus-utils>3.0</vers.plexus-utils>
     <vers.rat>0.9</vers.rat>
     <vers.slf4j>1.6.1</vers.slf4j>
